from numba import jit, prange
import numpy as np
import numba
import os
import sys
from time import time

num_cores = numba.config.NUMBA_DEFAULT_NUM_THREADS

py3 = sys.version_info[0] == 3

parallel = True
if os.name == 'nt' and not py3:
    parallel = False


@jit('(f8[:, :], i4, i4)', nopython=True, fastmath=True, parallel=parallel)
def _soft_identity_matrix(matrix, nx, ny):
    for i in prange(nx):
        for j in prange(ny):
            matrix[i, j] = 1. / (np.abs(i - j) + 1.)


@jit(nopython=False, fastmath=True, parallel=parallel)
def soft_identity_matrix(nx, ny):
    m = np.empty((nx, ny), np.float32)
    _soft_identity_matrix(m, nx, ny)
    return m


@jit(nopython=True, fastmath=True, parallel=parallel)
def __vector_sequence_similarity_euclid(x, y, z, nx, ny, locality=0.5):
    nx = len(x)
    ny = len(y)
    m1 = 0.
    m2 = 0.
    for i in prange(nx):
        xi = x[i]
        for j in prange(ny):
            yj = y[j]
            zij = (1. - (((xi - yj) ** 2).sum() ** 0.5))
            seye = 1. / (np.abs(i - j) + 1)
            zij *= locality * (seye - 1) + 1
            z[i, j] = zij
        m2 += z[i, :].max()
    for j in prange(ny):
        m1 += z[:, j].max()
    return (m1 + m2) / (nx + ny)


@jit
def _vector_sequence_similarity_euclid(x, y, locality=0.5):
    nx = len(x)
    ny = len(y)
    z = np.empty((nx, ny), np.float32)
    return __vector_sequence_similarity_euclid(x, y, z, nx, ny, locality=locality)


@jit(nopython=True, fastmath=True, parallel=parallel)
def _vector_sequence_similarity_dot(x, y, locality=0.5):
    nx = len(x)
    ny = len(y)
    z = np.dot(x, y.T)
    m2 = 0.
    for i in prange(nx):
        for j in prange(ny):
            seye = 1. / (np.abs(i - j) + 1)
            zij = z[i, j] * (locality * (seye - 1) + 1)
            z[i, j] = zij
        m2 += z[i, :].max()
    m1 = 0.
    for j in prange(ny):
        m1 += z[:, j].max()
    return 0.5 * (m1 + m2) / (nx + ny)


def vector_sequence_similarity(x, y, locality=0.5, metric='dot'):
    assert metric in ('dot', 'euclid')
    if metric is 'dot':
        return _vector_sequence_similarity_dot(x, y, locality)
    elif metric is 'euclid':
        return _vector_sequence_similarity_euclid(x, y, locality)


@jit(nopython=True, fastmath=True, parallel=parallel)
def _batch_vector_sequence_similarity(X, y):
    batch_size = len(X)
    output = []
    mini_batch_size = num_cores
    done = 0
    rem = batch_size % mini_batch_size
    batch_size -= rem
    ny = len(y)
    locality = 0.5  # hard
    while done < batch_size:
        for idx in prange(done, done + mini_batch_size):
            x = X[idx]
            nx = len(x)
            z = np.dot(x, y.T)
            m2 = 0.
            for i in prange(nx):
                for j in prange(ny):
                    seye = 1. / (np.abs(i - j) + 1)
                    zij = z[i, j] * (locality * (seye - 1) + 1)
                    z[i, j] = zij
                m2 += z[i, :].max()
            m1 = 0.
            for j in prange(ny):
                m1 += z[:, j].max()
            output.append(float(0.5 * (m1 + m2) / (nx + ny)))
        done += mini_batch_size
    if rem > 0:
        for idx in range(done, done + rem):
            x = X[idx]
            nx = len(x)
            z = np.dot(x, y.T)
            m2 = 0.
            for i in prange(nx):
                for j in prange(ny):
                    seye = 1. / (np.abs(i - j) + 1)
                    zij = z[i, j] * (locality * (seye - 1) + 1)
                    z[i, j] = zij
                m2 += z[i, :].max()
            m1 = 0.
            for j in prange(ny):
                m1 += z[:, j].max()
            output.append(float(0.5 * (m1 + m2) / (nx + ny)))
    return output


def batch_vector_sequence_similarity(X, y):
    # TODO: vectorize
    if len(y) == 0:
        return [int(len(x) == 0) for x in X]
    return _batch_vector_sequence_similarity(X, y)


@jit
def euclid_distance(x, y):
    return (np.subtract(x, y) ** 2).sum() ** 0.5


@jit
def euclid_similarity(x, y):
    return np.subtract(1., (np.subtract(x, y) ** 2).sum() ** 0.5)


@jit(nopython=True, fastmath=True, parallel=parallel)
def _softmax2d(x, axis=-1):
    assert x.ndim == 2
    shape = x.shape
    if axis < 0:
        axis += 2
    assert axis < 2
    x = x.copy()
    tensors = []
    if axis == 0:
        xt = x.T
        for i in range(shape[1]):
            tensors.append(xt[i])
        for t in tensors:
            t -= t.max()
            np.exp(t, t)
            t /= t.sum()
    else:
        for i in range(shape[0]):
            tensors.append(x[i])
        for t in tensors:
            t -= t.max()
            np.exp(t, t)
            t /= t.sum()
    return x


@jit(nopython=True, fastmath=True, parallel=parallel)
def _softmax1d(x):
    assert x.ndim == 1
    x = x.copy()
    x -= x.max()
    np.exp(x, x)
    x /= x.sum()
    return x


@jit(nopython=False, forceobj=True)
def softmax(x, axis=-1):
    ndim = x.ndim
    if ndim == 1:
        return _softmax1d(x)
    elif ndim == 2:
        return _softmax2d(x, axis)
    else:
        raise NotImplementedError("In numba backend, softmax supports only 1d and 2d inputs.")


@jit
def frequencies_to_weights(x):
    return softmax(1. - softmax(x))


# entity extractor

@jit(nopython=False, forceobj=True)
def should_pick(x_embs, pick_embs, non_pick_embs, variance, weights):
    npicks = len(pick_embs)
    scores = _batch_vector_sequence_similarity(pick_embs + non_pick_embs, x_embs)
    pick_score = scores[0]
    for i in range(1, npicks):
        s = scores[i]
        if s > pick_score:
            pick_score = s
    if non_pick_embs:
        non_pick_score = scores[npicks]
        for i in range(npicks + 1, len(scores)):
            s = scores[i]
            if s > non_pick_score:
                non_pick_score = s
    else:
        non_pick_score = scores[0] * 0.
    pick_bias = weights[3]
    s = pick_score + non_pick_score
    pick_score /= s
    non_pick_score /= s
    pick_score *= pick_bias
    pick_score *= variance
    non_pick_score *= 1. - pick_bias
    non_pick_score += 1. - variance
    return pick_score >= non_pick_score


#@jit(nopython=False, fastmath=True, parallel=parallel)
def get_token_score(token_emb, token_left_embs, token_right_embs, lefts_embs, rights_embs, vals_embs, is_entity,
                    weights):
    if len(token_left_embs) == 0:
        left_scores = []
<<<<<<< HEAD
        for i in prange(len(lefts_embs)):
            x = lefts_embs[i]
=======
        for x in lefts_embs:
>>>>>>> af26c01b
            if len(x) == 0:
                left_scores.append(1.)
            else:
                left_scores.append(0.)
    else:
        left_scores = _batch_vector_sequence_similarity(lefts_embs, token_left_embs)
    left_score = left_scores[0]
    for i in range(1, len(left_scores)):
        s = left_scores[i]
        if s > left_score:
            left_score = s

    if len(token_right_embs) == 0:
        right_scores = []
<<<<<<< HEAD
        for i in prange(len(rights_embs)):
            x = rights_embs[i]
=======
        for x in rights_embs:
>>>>>>> af26c01b
            if len(x) == 0:
                right_scores.append(1.)
            else:
                right_scores.append(0.)
    else:
        right_scores = _batch_vector_sequence_similarity(rights_embs, token_right_embs)
<<<<<<< HEAD

=======
>>>>>>> af26c01b
    right_score = right_scores[0]
    for i in range(1, len(right_scores)):
        s = right_scores[i]
        if s > right_score:
            right_score = s

    value_scores = []
    for i in range(len(vals_embs)):
        val_emb = vals_embs[i]
        value_scores.append(np.subtract(1., (np.subtract(val_emb, token_emb) ** 2).sum() ** 0.5))
    value_score = value_scores[0]
    for i in range(1, len(value_scores)):
        s = value_scores[i]
        if s > value_score:
            value_score = s

    left_right_weight = weights[0]
    word_neighbor_weight = weights[1]
    neighbor_score = left_right_weight * left_score + (1. - left_right_weight) * right_score
    token_score = word_neighbor_weight * value_score + (1. - word_neighbor_weight) * neighbor_score
    if is_entity:
        token_score *= 1. + weights[2]
    return token_score


# TODO:fix this
if 'TRAVIS' in os.environ:
    from .numpy_backend import get_token_score<|MERGE_RESOLUTION|>--- conflicted
+++ resolved
@@ -233,12 +233,7 @@
                     weights):
     if len(token_left_embs) == 0:
         left_scores = []
-<<<<<<< HEAD
-        for i in prange(len(lefts_embs)):
-            x = lefts_embs[i]
-=======
         for x in lefts_embs:
->>>>>>> af26c01b
             if len(x) == 0:
                 left_scores.append(1.)
             else:
@@ -253,22 +248,13 @@
 
     if len(token_right_embs) == 0:
         right_scores = []
-<<<<<<< HEAD
-        for i in prange(len(rights_embs)):
-            x = rights_embs[i]
-=======
         for x in rights_embs:
->>>>>>> af26c01b
             if len(x) == 0:
                 right_scores.append(1.)
             else:
                 right_scores.append(0.)
     else:
         right_scores = _batch_vector_sequence_similarity(rights_embs, token_right_embs)
-<<<<<<< HEAD
-
-=======
->>>>>>> af26c01b
     right_score = right_scores[0]
     for i in range(1, len(right_scores)):
         s = right_scores[i]
